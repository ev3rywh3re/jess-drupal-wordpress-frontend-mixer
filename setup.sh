--- conflicted
+++ resolved
@@ -179,29 +179,6 @@
   fi
 
   log "✅ Docker daemon is now running and accessible."
-<<<<<<< HEAD
-}
-
-# --- Helper function to wait for DB connection ---
-wait_for_db() {
-  log "Waiting for database to become ready..."
-  # Poll the database with a simple query until it succeeds.
-  # Timeout after 60 seconds.
-  local counter=0
-  # use ddev to connect to the mysql database for testing
-  while ! ddev mysql -e "SELECT 1" >/dev/null 2>&1; do
-    if [ $counter -ge 60 ]; then
-      log "❌ ERROR: Timed out waiting for the database to become ready. Check 'ddev logs -s db'."
-      exit 1
-    fi
-    printf "."
-    sleep 1
-    ((counter++))
-  done
-  echo ""
-  log "✅ Database is ready."
-=======
->>>>>>> a342efd6
 }
 
 # --- Site Control Functions ---
@@ -270,20 +247,6 @@
 # --- WordPress Setup ---
 generate_wp_salts() {
   log "Generating and applying WordPress salts..."
-<<<<<<< HEAD
-  local raw_salts
-  raw_salts=$(curl -sL https://api.wordpress.org/secret-key/1.1/salt/) # Use the correct WordPress salt API
-
-  if [ -z "$raw_salts" ]; then
-    log "ERROR: Failed to fetch salts from api.wordpress.org. Please add them manually to wordpress/.env"
-    return
-  fi
-
-  # Transform raw salts (define('KEY', 'VALUE');) to Bedrock .env format (KEY='VALUE')
-  local formatted_salts
-  formatted_salts=$(echo "$raw_salts" | sed -E "s/define\('([A-Z_]+)',[[:space:]]*'([^']+)'\);/\1='\2'/g")
-
-=======
   # Fetch salts from the official Roots API
   local salts
   salts=$(curl -sL https://roots.io/salts.html)
@@ -294,7 +257,6 @@
     return
   fi
 
->>>>>>> a342efd6
   # Create a temporary file for the new .env content
   local temp_env
   temp_env=$(mktemp)
@@ -302,15 +264,9 @@
   # Write all lines from the current .env file to the temp file, EXCEPT for the salt lines
   grep -v -E "^(AUTH_KEY|SECURE_AUTH_KEY|LOGGED_IN_KEY|NONCE_KEY|AUTH_SALT|SECURE_AUTH_SALT|LOGGED_IN_SALT|NONCE_SALT)=" .env > "$temp_env"
 
-<<<<<<< HEAD
-  # Append the freshly generated formatted salts to the temp file
-  echo "" >> "$temp_env"
-  echo "$formatted_salts" >> "$temp_env"
-=======
   # Append the freshly generated salts to the temp file
   echo "" >> "$temp_env"
   echo "$salts" >> "$temp_env"
->>>>>>> a342efd6
 
   # Replace the original .env file with the updated one
   mv "$temp_env" .env
@@ -340,23 +296,6 @@
   log "Configuring DDEV for WordPress..."
 
   ddev config --project-name="$WP_PROJECT_NAME" --project-type=wordpress --docroot=web --create-docroot
-<<<<<<< HEAD
-
-  log "Injecting DDEV wp-config-ddev.php include into web/wp-config.php..."
-  SNIPPET_FILE=$(mktemp)
-  cat <<'EOF_SNIPPET' > "$SNIPPET_FILE"
-// Include for ddev-managed settings in wp-config-ddev.php.
-$ddev_settings = dirname(__FILE__) . '/wp-config-ddev.php';
-if (is_readable($ddev_settings) && !defined('DB_USER')) {
-  require_once($ddev_settings);
-}
-
-EOF_SNIPPET
-  sed -i.bak "/require_once ABSPATH . 'wp-settings.php';/r $SNIPPET_FILE" web/wp-config.php
-  rm "$SNIPPET_FILE"
-  rm -f wordpress/web/wp-config.php.bak
-=======
->>>>>>> a342efd6
 
   log "Configuring Bedrock .env file..."
   if [ ! -f ".env.example" ]; then
@@ -383,18 +322,6 @@
 
   log "Starting ${WP_PROJECT_NAME} DDEV environment..."
   ddev start
-<<<<<<< HEAD
-
-  # Wait for the database to be ready to prevent race conditions.
-  wait_for_db
-
-  log "Ensuring a clean database for WordPress installation..."
-  if ! ddev mysql -e "DROP DATABASE IF EXISTS db; CREATE DATABASE db;" >/dev/null 2>&1; then
-    log "ERROR: Failed to drop/create the database for WordPress. This is a critical step."
-    exit 1
-  fi
-=======
->>>>>>> a342efd6
 
   log "Installing WordPress core..."
   if ! ddev wp --path=web/wp core install --url="$WP_URL" --title="My Bedrock Site" --admin_user=admin --admin_password=password --admin_email=admin@example.com; then
@@ -459,12 +386,6 @@
 
   log "Starting ${DRUPAL_PROJECT_NAME} DDEV environment..."
   ddev start
-<<<<<<< HEAD
-
-  # Wait for the database to be ready to prevent race conditions.
-  wait_for_db
-=======
->>>>>>> a342efd6
 
   log "Ensuring Drush is installed..."
   ddev composer require drush/drush --no-interaction --quiet
@@ -482,16 +403,6 @@
   fi
 
   if [ -f "$DRUPAL_SERVICES_YML" ]; then
-<<<<<<< HEAD
-    yq -i '.parameters.cors.config.enabled = true |
-       .parameters.cors.config.allowedHeaders = ["Content-Type", "Authorization", "X-Requested-With", "Accept"] |
-       .parameters.cors.config.allowedMethods = ["GET", "POST", "PUT", "DELETE", "OPTIONS"] |
-       .parameters.cors.config.allowedOrigins = ["'${FRONTEND_URL}'"] |
-       .parameters.cors.config.exposedHeaders = false |
-       .parameters.cors.config.maxAge = 0 |
-       .parameters.cors.config.supportsCredentials = true' "$DRUPAL_SERVICES_YML"
-    log "Drupal CORS configuration updated. Clearing Drupal cache."
-=======
     # Append a CORS configuration block. This is more robust than sed.
     # The last 'cors.config' block in the file will take precedence.
     echo "Appending CORS configuration to ${DRUPAL_SERVICES_YML}..."
@@ -521,7 +432,6 @@
 # --- End DDEV-generated CORS configuration ---
 EOF
     log "Drupal CORS configuration appended. Clearing Drupal cache."
->>>>>>> a342efd6
     ddev drush cr
   else
     log "ERROR: ${DRUPAL_SERVICES_YML} not found. Cannot configure Drupal CORS."
@@ -569,7 +479,6 @@
 
   cd ..
   log "✅ Frontend setup complete."
-<<<<<<< HEAD
 }
 # --- Site Listing ---
 list_sites() {
@@ -577,15 +486,6 @@
   # Use ddev list and pipe to grep to only show our projects.
   # The -E flag allows for OR logic in grep.
   ddev list | grep -E "NAME|${WP_PROJECT_NAME}|${DRUPAL_PROJECT_NAME}|${FRONTEND_PROJECT_NAME}" || true
-=======
->>>>>>> a342efd6
-}
-# --- Site Listing ---
-list_sites() {
-  log "Listing DDEV project statuses..."
-  # Use ddev list and pipe to grep to only show our projects.
-  # The -E flag allows for OR logic in grep.
-  ddev list | grep -E "NAME|${WP_PROJECT_NAME}|${DRUPAL_PROJECT_NAME}|${FRONTEND_PROJECT_NAME}" || true
 }
 
 
@@ -593,15 +493,9 @@
 # --- Help Function ---
 show_help() {
   echo "Usage: $0 [command]"
-<<<<<<< HEAD
   echo ""
   echo "A script to automate the setup and control of a multi-site DDEV environment."
   echo ""
-=======
-  echo ""
-  echo "A script to automate the setup and control of a multi-site DDEV environment."
-  echo ""
->>>>>>> a342efd6
   echo "Commands:"
   echo "  --install                Run the full, first-time installation for all sites (WordPress, Drupal, Frontend)."
   echo "  --start --site=<name>    Start the specified DDEV project. <name> can be 'wordpress', 'drupal', 'frontend', or 'all'."
